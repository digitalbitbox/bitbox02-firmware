# Copyright 2019 Shift Cryptosecurity AG
#
# Licensed under the Apache License, Version 2.0 (the "License");
# you may not use this file except in compliance with the License.
# You may obtain a copy of the License at
#
#      http://www.apache.org/licenses/LICENSE-2.0
#
# Unless required by applicable law or agreed to in writing, software
# distributed under the License is distributed on an "AS IS" BASIS,
# WITHOUT WARRANTIES OR CONDITIONS OF ANY KIND, either express or implied.
# See the License for the specific language governing permissions and
# limitations under the License.
""" Library to interact with a BitBox02 device. """

from __future__ import print_function
import sys

if sys.version_info.major != 3 or sys.version_info.minor < 6:
    print(
        "Python version is {}.{}, but 3.6+ is required by this script.".format(
            sys.version_info.major, sys.version_info.minor
        ),
        file=sys.stderr,
    )
    sys.exit(1)

try:
    import hid

    hid.device  # pylint: disable=pointless-statement
except AttributeError:
    print(
        "Unable to reference hid.device; maybe hid package is masking "
        "hidapi? Try:\n\t$ pip3 uninstall hid",
        file=sys.stderr,
    )
    sys.exit(1)

# pylint: disable=wrong-import-position
from .bitbox02 import (
    Backup,
    BitBox02,
    BTCInputType,
    BTCOutputExternal,
    BTCOutputInternal,
    BTCOutputType,
    hww,
    btc,
<<<<<<< HEAD
=======
    eth,
    UserAbortException,
>>>>>>> 5eda6204
)
from .bootloader import Bootloader<|MERGE_RESOLUTION|>--- conflicted
+++ resolved
@@ -47,10 +47,6 @@
     BTCOutputType,
     hww,
     btc,
-<<<<<<< HEAD
-=======
     eth,
-    UserAbortException,
->>>>>>> 5eda6204
 )
 from .bootloader import Bootloader